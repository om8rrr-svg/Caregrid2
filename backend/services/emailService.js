--- conflicted
+++ resolved
@@ -269,7 +269,6 @@
     `;
   }
 
-<<<<<<< HEAD
   async sendContactFormNotification(contactData) {
     try {
       const mailOptions = {
@@ -277,7 +276,28 @@
         to: 'caregriduk@gmail.com',
         subject: `New Contact Form Submission - ${contactData.subject}`,
         html: this.generateContactFormEmailTemplate(contactData)
-=======
+      };
+
+      const info = await this.transporter.sendMail(mailOptions);
+      
+      if (process.env.NODE_ENV !== 'production') {
+        console.log('📧 Contact form notification sent successfully');
+        console.log('Preview URL:', nodemailer.getTestMessageUrl(info));
+      }
+
+      return {
+        success: true,
+        messageId: info.messageId
+      };
+    } catch (error) {
+      console.error('Failed to send contact form notification:', error);
+      return {
+        success: false,
+        error: error.message
+      };
+    }
+  }
+
   async sendBookingConfirmation(email, bookingData) {
     try {
       const mailOptions = {
@@ -285,34 +305,22 @@
         to: email,
         subject: 'Appointment Confirmation - CareGrid',
         html: this.generateBookingConfirmationTemplate(bookingData)
->>>>>>> ab4583b7
       };
 
       const info = await this.transporter.sendMail(mailOptions);
       
       if (process.env.NODE_ENV !== 'production') {
-<<<<<<< HEAD
-        console.log('📧 Contact form notification sent successfully');
-=======
         console.log('📧 Booking confirmation email sent successfully');
->>>>>>> ab4583b7
         console.log('Preview URL:', nodemailer.getTestMessageUrl(info));
       }
       
       return {
         success: true,
-<<<<<<< HEAD
-        messageId: info.messageId
-      };
-    } catch (error) {
-      console.error('Failed to send contact form notification:', error);
-=======
         messageId: info.messageId,
         previewUrl: nodemailer.getTestMessageUrl(info)
       };
     } catch (error) {
       console.error('Failed to send booking confirmation email:', error);
->>>>>>> ab4583b7
       return {
         success: false,
         error: error.message
@@ -320,19 +328,12 @@
     }
   }
 
-<<<<<<< HEAD
   generateContactFormEmailTemplate(contactData) {
-=======
-  generateBookingConfirmationTemplate(bookingData) {
-    const { appointment, clinic } = bookingData;
-    
->>>>>>> ab4583b7
     return `
       <!DOCTYPE html>
       <html>
       <head>
         <meta charset="utf-8">
-<<<<<<< HEAD
         <title>New Contact Form Submission</title>
         <style>
           body { font-family: Arial, sans-serif; line-height: 1.6; color: #333; }
@@ -342,7 +343,43 @@
           .info-section { background: #f8f9fa; padding: 15px; border-radius: 8px; margin: 15px 0; }
           .info-label { font-weight: bold; color: #2a6ef3; }
           .message-content { background: #fff; border: 1px solid #ddd; padding: 15px; border-radius: 8px; margin: 15px 0; }
-=======
+        </style>
+      </head>
+      <body>
+        <div class="container">
+          <div class="header">
+            <div class="logo">CareGrid</div>
+            <h2>New Contact Form Submission</h2>
+          </div>
+          
+          <div class="info-section">
+            <p><span class="info-label">Name:</span> ${contactData.firstName} ${contactData.lastName}</p>
+            <p><span class="info-label">Email:</span> ${contactData.email}</p>
+            <p><span class="info-label">Phone:</span> ${contactData.phone || 'Not provided'}</p>
+            <p><span class="info-label">Subject:</span> ${contactData.subject}</p>
+            <p><span class="info-label">Submitted:</span> ${new Date().toLocaleString()}</p>
+          </div>
+          
+          <div class="message-content">
+            <h3>Message:</h3>
+            <p>${contactData.message.replace(/\n/g, '<br>')}</p>
+          </div>
+          
+          <p><small>This message was sent from the CareGrid contact form.</small></p>
+        </div>
+      </body>
+      </html>
+    `;
+  }
+
+  generateBookingConfirmationTemplate(bookingData) {
+    const { appointment, clinic } = bookingData;
+    
+    return `
+      <!DOCTYPE html>
+      <html>
+      <head>
+        <meta charset="utf-8">
         <meta name="viewport" content="width=device-width, initial-scale=1.0">
         <title>Appointment Confirmation - CareGrid</title>
         <style>
@@ -431,32 +468,12 @@
             font-weight: 500;
             margin: 10px 5px;
           }
->>>>>>> ab4583b7
         </style>
       </head>
       <body>
         <div class="container">
           <div class="header">
             <div class="logo">CareGrid</div>
-<<<<<<< HEAD
-            <h2>New Contact Form Submission</h2>
-          </div>
-          
-          <div class="info-section">
-            <p><span class="info-label">Name:</span> ${contactData.firstName} ${contactData.lastName}</p>
-            <p><span class="info-label">Email:</span> ${contactData.email}</p>
-            <p><span class="info-label">Phone:</span> ${contactData.phone || 'Not provided'}</p>
-            <p><span class="info-label">Subject:</span> ${contactData.subject}</p>
-            <p><span class="info-label">Submitted:</span> ${new Date().toLocaleString()}</p>
-          </div>
-          
-          <div class="message-content">
-            <h3>Message:</h3>
-            <p>${contactData.message.replace(/\n/g, '<br>')}</p>
-          </div>
-          
-          <p><small>This message was sent from the CareGrid contact form.</small></p>
-=======
             <div class="success-icon">✓</div>
             <h2 style="color: #2a6ef3; margin: 0;">Appointment Confirmed!</h2>
             <p style="color: #666; margin: 10px 0 0 0;">Your appointment has been successfully booked</p>
@@ -513,7 +530,6 @@
             <p><strong>Need help?</strong> Contact our support team or visit your dashboard to manage your appointments.</p>
             <p><small>This is an automated message. Please do not reply to this email.</small></p>
           </div>
->>>>>>> ab4583b7
         </div>
       </body>
       </html>
