--- conflicted
+++ resolved
@@ -15,11 +15,7 @@
     API_BASE = window.__API_BASE__;
 } else {
     // Server-side or fallback - use production URL
-<<<<<<< HEAD
-    API_BASE = 'https://api.caregrid.co.uk';
-=======
     API_BASE = 'https://www.caregrid.co.uk';
->>>>>>> 95532403
 }
 
 // Validate no localhost in production
