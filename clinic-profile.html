--- conflicted
+++ resolved
@@ -241,7 +241,6 @@
              color: #ffc107 !important;
              font-weight: 600;
          }
-<<<<<<< HEAD
          
          /* Hero image styles */
          .clinic-hero-image {
@@ -351,12 +350,6 @@
              background: #e9ecef;
              transform: translateY(-1px);
          }
-         
-         @media (max-width: 768px) {
-             .clinic-hero-image {
-                 height: 200px;
-             }
-=======
 
          /* Mobile Sticky CTA Bar - matches requested implementation */
          .sticky-cta {
@@ -399,8 +392,6 @@
              font-size: 14px; 
          }
 
-
-
          /* Empty state for similar clinics */
          .empty {
              text-align: center;
@@ -430,7 +421,12 @@
 
          .empty .btn:hover {
              background: #1E5AD1;
->>>>>>> a18f64ac
+         }
+         
+         @media (max-width: 768px) {
+             .clinic-hero-image {
+                 height: 200px;
+             }
          }
      </style>
      
@@ -528,11 +524,7 @@
                         <i class="fas fa-map-marker-alt"></i>
                         Loading address...
                     </p>
-<<<<<<< HEAD
-                    <!-- Contact buttons removed to avoid duplication with sticky bottom bar -->
-=======
                     <!-- Inline CTAs removed - moved to Quick Actions and sticky bar -->
->>>>>>> a18f64ac
                 </div>
             </div>
         </div>
@@ -1343,30 +1335,10 @@
         }
         
         function loadSimilarClinics(clinic) {
-<<<<<<< HEAD
-            const similarContainer = document.getElementById('similarClinics');
-            if (!similarContainer) return;
-            
-            if (!window.clinicsData) {
-                // Show empty state if no clinic data available
-                similarContainer.innerHTML = `
-                    <div class="empty-state" style="text-align: center; padding: 40px 20px; color: #666;">
-                        <i class="fas fa-search" style="font-size: 48px; color: #ddd; margin-bottom: 16px;"></i>
-                        <h3 style="margin-bottom: 8px; color: #333;">No Similar Clinics Found</h3>
-                        <p style="margin-bottom: 20px;">We couldn't find similar clinics in your area right now.</p>
-                        <a href="index.html" class="search-all-btn" style="display: inline-block; padding: 12px 24px; background: #007bff; color: white; text-decoration: none; border-radius: 6px; font-weight: 600; min-height: 44px; min-width: 44px; line-height: 20px;">
-                            Search All Clinics
-                        </a>
-                    </div>
-                `;
-                return;
-            }
-=======
             const list = document.getElementById('similar-list');
             const empty = document.getElementById('similar-empty');
             
             if (!list || !empty || !window.clinicsData) return;
->>>>>>> a18f64ac
             
             // Find similar clinics (same type, different clinic, same city)
             let similarClinics = window.clinicsData
