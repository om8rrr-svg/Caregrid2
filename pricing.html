--- conflicted
+++ resolved
@@ -879,12 +879,9 @@
             window.location.href = 'list-clinic.html?plan=basic';
         }
     </script>
-    <script type="module" src="js/auth.js"></script>    <!-- Lazy Loading Script -->
+    <script type="module" src="js/auth.js"></script>
+    <!-- Lazy Loading Script -->
     <script src="js/lazy-loader.js"></script>
-<<<<<<< HEAD
-    
-=======
->>>>>>> 32f0df21
     <script type="module" src="js/header.js"></script>
 </body>
 </html>