{
  "rewrites": [
    {
<<<<<<< HEAD
      "source": "/admin-dashboard",
      "destination": "/admin-dashboard.html"
    },
    {
      "source": "/admin-dashboard.html",
      "destination": "/admin-dashboard.html"
    },
    {
      "source": "/booking",
      "destination": "/booking.html"
    },
    {
      "source": "/booking.html",
      "destination": "/booking.html"
    },
    {
      "source": "/auth",
      "destination": "/auth.html"
    },
    {
      "source": "/auth.html",
      "destination": "/auth.html"
    },
    {
      "source": "/dashboard",
      "destination": "/dashboard.html"
    },
    {
      "source": "/dashboard.html",
      "destination": "/dashboard.html"
    },
    {
      "source": "/(.*)",
=======
      "source": "/((?!api|_next|favicon\\.ico|robots\\.txt|sitemap\\.xml|images|css|js|.*\\.html|.*\\.css|.*\\.js|.*\\.png|.*\\.jpg|.*\\.jpeg|.*\\.gif|.*\\.svg|.*\\.webp|.*\\.ico|.*\\.woff|.*\\.woff2|.*\\.ttf|.*\\.avif|.*\\.webp).*)",
>>>>>>> c6c2cd7f
      "destination": "/index.html"
    }
  ],
  "redirects": [
    {
      "source": "/admin",
      "destination": "/admin-dashboard.html",
      "permanent": false
    }
  ],
  "headers": [
    {
      "source": "/(.*)\\.(js|mjs|css|png|jpg|jpeg|gif|svg|webp|avif|ico|woff|woff2|ttf)",
      "headers": [
        { "key": "Cache-Control", "value": "public, max-age=31536000, immutable" }
      ]
    },
    {
      "source": "/(.*)\\.(html)",
      "headers": [
        { "key": "Cache-Control", "value": "public, max-age=300" }
      ]
    },
    {
      "source": "/(.*)",
      "headers": [
        { "key": "X-Content-Type-Options", "value": "nosniff" },
        { "key": "Referrer-Policy", "value": "strict-origin-when-cross-origin" },
        { "key": "Permissions-Policy", "value": "geolocation=(), microphone=()" }
      ]
    }
  ]
}<|MERGE_RESOLUTION|>--- conflicted
+++ resolved
@@ -1,43 +1,7 @@
 {
   "rewrites": [
     {
-<<<<<<< HEAD
-      "source": "/admin-dashboard",
-      "destination": "/admin-dashboard.html"
-    },
-    {
-      "source": "/admin-dashboard.html",
-      "destination": "/admin-dashboard.html"
-    },
-    {
-      "source": "/booking",
-      "destination": "/booking.html"
-    },
-    {
-      "source": "/booking.html",
-      "destination": "/booking.html"
-    },
-    {
-      "source": "/auth",
-      "destination": "/auth.html"
-    },
-    {
-      "source": "/auth.html",
-      "destination": "/auth.html"
-    },
-    {
-      "source": "/dashboard",
-      "destination": "/dashboard.html"
-    },
-    {
-      "source": "/dashboard.html",
-      "destination": "/dashboard.html"
-    },
-    {
-      "source": "/(.*)",
-=======
       "source": "/((?!api|_next|favicon\\.ico|robots\\.txt|sitemap\\.xml|images|css|js|.*\\.html|.*\\.css|.*\\.js|.*\\.png|.*\\.jpg|.*\\.jpeg|.*\\.gif|.*\\.svg|.*\\.webp|.*\\.ico|.*\\.woff|.*\\.woff2|.*\\.ttf|.*\\.avif|.*\\.webp).*)",
->>>>>>> c6c2cd7f
       "destination": "/index.html"
     }
   ],
