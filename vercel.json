--- conflicted
+++ resolved
@@ -23,11 +23,7 @@
   ],
   "headers": [
     {
-<<<<<<< HEAD
-      "source": "/(.*)\\.(css|js|mjs|png|jpg|jpeg|gif|svg|webp|ico|woff|woff2|ttf)",
-=======
       "source": "/(.*)\\.(js|css|png|jpg|jpeg|gif|svg|woff|woff2|ico|webp|avif)",
->>>>>>> fbeb4b16
       "headers": [
         {
           "key": "Cache-Control",
@@ -40,11 +36,7 @@
       "headers": [
         {
           "key": "Cache-Control",
-<<<<<<< HEAD
-          "value": "no-store"
-=======
           "value": "public, max-age=0, must-revalidate"
->>>>>>> fbeb4b16
         },
         {
           "key": "X-Content-Type-Options",
@@ -57,8 +49,6 @@
         {
           "key": "X-XSS-Protection",
           "value": "1; mode=block"
-<<<<<<< HEAD
-=======
         },
         {
           "key": "Referrer-Policy",
@@ -67,7 +57,6 @@
         {
           "key": "Permissions-Policy",
           "value": "geolocation=(), microphone=(), camera=()"
->>>>>>> fbeb4b16
         }
       ]
     }
