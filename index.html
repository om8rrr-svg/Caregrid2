--- conflicted
+++ resolved
@@ -4,15 +4,9 @@
     <link rel="preload" href="css/style.css?v=2025082509" as="style">
     <meta charset="UTF-8">
     <meta name="viewport" content="width=device-width, initial-scale=1.0">
-<<<<<<< HEAD
-    <title>CareGrid - Find Private Healthcare Near You | Top-Rated Clinics in Manchester, Bolton, Leeds and Liverpool</title>
-    <meta name="description" content="Discover trusted private healthcare providers near you. Find top-rated GPs, dentists, physiotherapists, and aesthetic clinics in Manchester, Bolton, Leeds, and Liverpool. Book appointments online.">
-    <meta name="keywords" content="private healthcare, GP, dentist, physiotherapy, aesthetic clinic, Manchester, Bolton, Leeds, Liverpool">
-=======
     <title>CareGrid - Find Private Healthcare Near You | Top-Rated Clinics in Manchester, Bolton, Leeds & Liverpool</title>
     <meta name="description" content="Find and book top-rated private clinics for GPs, dentists, physios in UK cities like Manchester, Bolton, Leeds and Liverpool. Discover trusted healthcare providers near you.">
     <meta name="keywords" content="private healthcare, GP Manchester, dentist Leeds, private GP Manchester, physiotherapy, aesthetic clinic, Manchester, Bolton, Leeds, Liverpool">
->>>>>>> 5756438e
     <link rel="canonical" href="https://www.caregrid.co.uk/">
     
     <!-- Open Graph / Facebook -->
